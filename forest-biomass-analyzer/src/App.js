import React, { useState, useEffect, useRef, useCallback } from 'react';
import { MapContainer, TileLayer, FeatureGroup, Polygon, useMap } from 'react-leaflet';
import { Line, LineChart, XAxis, YAxis, CartesianGrid, Tooltip, Legend, ResponsiveContainer } from 'recharts';
import 'leaflet/dist/leaflet.css';

// Fix Leaflet icon issue
import L from 'leaflet';
delete L.Icon.Default.prototype._getIconUrl;
L.Icon.Default.mergeOptions({
  iconUrl: 'https://cdnjs.cloudflare.com/ajax/libs/leaflet/1.7.1/images/marker-icon.png',
  iconRetinaUrl: 'https://cdnjs.cloudflare.com/ajax/libs/leaflet/1.7.1/images/marker-icon-2x.png',
  shadowUrl: 'https://cdnjs.cloudflare.com/ajax/libs/leaflet/1.7.1/images/marker-shadow.png',
});

// Load leaflet-geometryutil for area calculations
const loadGeometryUtil = () => {
  const script = document.createElement('script');
  script.src = 'https://cdnjs.cloudflare.com/ajax/libs/leaflet-geometryutil/0.10.3/leaflet.geometryutil.min.js';
  document.head.appendChild(script);
  return new Promise((resolve) => {
    script.onload = resolve;
  });
};

// Custom Draw Control Component
const DrawControl = ({ onCreated, onDeleted }) => {
  const map = useMap();
  const drawnItemsRef = useRef(new L.FeatureGroup());
  const drawControlRef = useRef(null);

  useEffect(() => {
    const drawnItems = drawnItemsRef.current;
    map.addLayer(drawnItems);

    const link = document.createElement('link');
    link.rel = 'stylesheet';
    link.href = 'https://cdnjs.cloudflare.com/ajax/libs/leaflet.draw/1.0.4/leaflet.draw.css';
    document.head.appendChild(link);

    const script = document.createElement('script');
    script.src = 'https://cdnjs.cloudflare.com/ajax/libs/leaflet.draw/1.0.4/leaflet.draw.js';
    script.onload = () => {
      const drawControl = new L.Control.Draw({
        edit: {
          featureGroup: drawnItems,
          remove: true
        },
        draw: {
          polygon: {
            allowIntersection: false,
            showArea: true,
            drawError: {
              color: '#b00b00',
              timeout: 1000
            }
          },
          rectangle: false,
          circle: false,
          circlemarker: false,
          marker: false,
          polyline: false
        }
      });

      drawControlRef.current = drawControl;
      map.addControl(drawControl);

      map.on(L.Draw.Event.CREATED, (e) => {
        const layer = e.layer;
        drawnItems.addLayer(layer);
        if (onCreated) {
          onCreated({ layer });
        }
      });

      map.on(L.Draw.Event.DELETED, (e) => {
        if (onDeleted) {
          onDeleted(e);
        }
      });
    };

    document.head.appendChild(script);

    return () => {
      if (drawControlRef.current) {
        map.removeControl(drawControlRef.current);
      }
      map.removeLayer(drawnItems);
      map.off(L.Draw.Event.CREATED);
      map.off(L.Draw.Event.DELETED);
    };
  }, [map, onCreated, onDeleted]);

  return null;
};

const ForestBiomassApp = () => {
  const [selectedForests, setSelectedForests] = useState([]);
  const [forestType, setForestType] = useState('pine');
  const [biomassData, setBiomassData] = useState([]);
  const [selectedForestIndex, setSelectedForestIndex] = useState(0);
  const [loading, setLoading] = useState(false);
  const [error, setError] = useState(null);
  const [authenticated, setAuthenticated] = useState(false);
  const [clientId, setClientId] = useState('');
  const [clientSecret, setClientSecret] = useState('');
  const [cloudCoverage, setCloudCoverage] = useState(30);
  const [processingStatus, setProcessingStatus] = useState('');
<<<<<<< HEAD
=======
  const [trendStartDate, setTrendStartDate] = useState('');
  const [trendEndDate, setTrendEndDate] = useState('');
  const [skippedDataCount, setSkippedDataCount] = useState(0);
  const [debugMode, setDebugMode] = useState(true);
  const [apiStats, setApiStats] = useState({
    totalRequests: 0,
    successfulRequests: 0,
    emptyResponses: 0,
    errors: 0
  });
>>>>>>> 4cc128f3
  const mapRef = useRef();
  
  const authRef = useRef({
    accessToken: '',
    tokenExpiry: null,
    isAuthenticating: false,
    lastAuthTime: 0
  });

  useEffect(() => {
    loadGeometryUtil();
  }, []);

  // Biomass estimation from RGB (simplified empirical formula)
  const rgbToBiomass = (red, green, blue, forestType) => {
    const greenness = green - (red + blue) / 2;
    const params = {
      pine: 300,
      fir: 350,
      birch: 200,
      aspen: 180
    };
    const maxBiomass = params[forestType] || 300;
    return Math.max(0, Math.min(maxBiomass, greenness * 500));
  };

  const getAccessToken = () => authRef.current.accessToken;

  const isTokenValid = () => {
    const now = Date.now();
    return authRef.current.accessToken && 
           authRef.current.tokenExpiry && 
           now < authRef.current.tokenExpiry;
  };

  const authenticateCDSE = async () => {
    if (authRef.current.isAuthenticating) {
      console.log('Authentication already in progress');
      return false;
    }
    
    const now = Date.now();
    if (now - authRef.current.lastAuthTime < 5000) {
      console.log('Too soon to re-authenticate');
      return false;
    }
    
    if (!clientId || !clientSecret) {
      setError('Missing credentials: Client ID and Client Secret required');
      return false;
    }

    authRef.current.isAuthenticating = true;
    authRef.current.lastAuthTime = now;
    setError(null);
    setProcessingStatus('Authenticating...');

    try {
      const tokenData = new URLSearchParams({
        grant_type: 'client_credentials',
        client_id: clientId,
        client_secret: clientSecret
      });

      const tokenResponse = await fetch('https://identity.dataspace.copernicus.eu/auth/realms/CDSE/protocol/openid-connect/token', {
        method: 'POST',
        headers: {
          'Content-Type': 'application/x-www-form-urlencoded'
        },
        body: tokenData
      });

      if (!tokenResponse.ok) {
        const errorData = await tokenResponse.json();
        throw new Error(`HTTP ${tokenResponse.status}: ${errorData.error_description || tokenResponse.statusText}`);
      }

      const tokenResult = await tokenResponse.json();
      
      authRef.current.accessToken = tokenResult.access_token;
      authRef.current.tokenExpiry = Date.now() + ((tokenResult.expires_in - 60) * 1000);
      
      setAuthenticated(true);
      setProcessingStatus('');
      console.log(`Token acquired. Expires in: ${tokenResult.expires_in}s`);
      return true;
    } catch (err) {
      setError(`Authentication failed: ${err.message}`);
      setProcessingStatus('');
      return false;
    } finally {
      authRef.current.isAuthenticating = false;
    }
  };

  const reauthenticate = async () => {
    console.log('Re-authenticating...');
    return await authenticateCDSE();
  };

  const ensureValidToken = async () => {
    if (!isTokenValid()) {
      return await reauthenticate();
    }
    return true;
  };

  const searchSentinel2Products = async (polygon, startDate, endDate) => {
    if (!await ensureValidToken()) {
      throw new Error('Failed to obtain valid token');
    }
    
    const coords = polygon.coords.map(coord => [coord[1], coord[0]]);
    const coordsString = [...coords, coords[0]].map(c => `${c[0]} ${c[1]}`).join(',');
    const wktPolygon = `POLYGON((${coordsString}))`;

    const filterQuery = `Collection/Name eq 'SENTINEL-2' and OData.CSC.Intersects(area=geography'SRID=4326;${wktPolygon}') and ContentDate/Start gt ${ WktPolygon}') and ContentDate/Start gt ${startDate}T00:00:00.000Z and ContentDate/Start lt ${endDate}T00:00:00.000Z and Attributes/OData.CSC.DoubleAttribute/any(att:att/Name eq 'cloudCover' and att/OData.CSC.DoubleAttribute/Value le ${cloudCoverage}.00) and Attributes/OData.CSC.StringAttribute/any(att:att/Name eq 'productType' and att/OData.CSC.StringAttribute/Value eq 'S2MSI2A')`;
    const searchUrl = `https://catalogue.dataspace.copernicus.eu/odata/v1/Products?$filter=${encodeURIComponent(filterQuery)}&$orderby=ContentDate/Start&$top=100`;

    const response = await fetch(searchUrl, {
      headers: {
        'Authorization': `Bearer ${getAccessToken()}`
      }
    });

    if (!response.ok) {
      throw new Error(`Search failed: ${response.status}`);
    }

    const data = await response.json();
    return data.value || [];
  };

<<<<<<< HEAD
  const processSentinel2RGB = async (product, polygon, retries = 0) => {
    if (!await ensureValidToken()) {
      console.error('Authentication failed');
      return null;
    }

    const acquisitionDate = new Date(product.ContentDate.Start);
    const dateStr = acquisitionDate.toISOString().split('T')[0];
    const month = acquisitionDate.getMonth() + 1;

    if (month < 6 || month > 8) {
      return null;
    }

    const evalscript = `
=======
  // Process Sentinel-2 NDVI data using Sentinel Hub Statistical API - REAL DATA ONLY
  const processSentinel2NDVI = async (product, polygon, cloudCoverage, debugMode = false) => {
    const acquisitionDate = new Date(product.ContentDate.Start);
    const dateStr = acquisitionDate.toISOString().split('T')[0];
    const month = acquisitionDate.getMonth() + 1;
    
    // Detect winter months (December-March) for Finland
    const isWinterMonth = month === 12 || month === 1 || month === 2 || month === 3;
    
    // Try different cloud coverage thresholds if no data found
    const cloudCoverageSteps = [cloudCoverage, 50, 70, 90];
    
    for (const maxCloudCoverage of cloudCoverageSteps) {
      if (maxCloudCoverage < cloudCoverage) continue;
      
      // CRITICAL FIX: Use exact acquisition date only for both search and aggregation
      // This prevents resolution multiplication issues
      const searchStartDate = new Date(acquisitionDate);
      const searchEndDate = new Date(acquisitionDate);
      searchEndDate.setDate(searchEndDate.getDate() + 1); // Next day to create valid range
      
      if (debugMode || maxCloudCoverage > cloudCoverage) {
        console.log(`Trying with ${maxCloudCoverage}% cloud coverage for ${dateStr}`);
      }
    
      // ENHANCED evalscript with correct output configuration
      const evalscript = `
>>>>>>> 4cc128f3
      //VERSION=3
      function setup() {
        return {
          input: ["B02", "B03", "B04", "SCL"],
          output: [
            { id: "red", bands: 1, sampleType: "FLOAT32" },
            { id: "green", bands: 1, sampleType: "FLOAT32" },
            { id: "blue", bands: 1, sampleType: "FLOAT32" },
            { id: "dataMask", bands: 1, sampleType: "UINT8" }
          ]
        };
      }

      function evaluatePixel(samples) {
        if (samples.dataMask === 0 || samples.SCL === 0 || samples.SCL === 1 || samples.SCL === 9) {
          return { red: 0, green: 0, blue: 0, dataMask: 0 };
        }
        return {
          red: samples.B04,
          green: samples.B03,
          blue: samples.B02,
          data  dataMask: 1
        };
      }
    `;
<<<<<<< HEAD

    const coordinates = polygon.coords.map(coord => [coord[1], coord[0]]);
=======
    
    const coordinates = polygon.coords.map(coord => [coord[1], coord[0]]); // lon, lat
    
    // Statistical API request with FIXED resolution handling
>>>>>>> 4cc128f3
    const statsRequest = {
      input: {
        bounds: {
          geometry: {
            type: "Polygon",
            coordinates: [[...coordinates, coordinates[0]]]
          },
          properties: { crs: "http://www.opengis.net/def/crs/EPSG/0/4326" }
        },
        data: [{
          type: "sentinel-2-l2a",
          dataFilter: {
            timeRange: {
              from: acquisitionDate.toISOString(),
              to: new Date(acquisitionDate.getTime() + 24 * 60 * 60 * 1000).toISOString()
            },
<<<<<<< HEAD
            maxCloudCoverage: cloudCoverage / 100
=======
            maxCloudCoverage: maxCloudCoverage / 100,
            mosaickingOrder: "leastCC"
>>>>>>> 4cc128f3
          }
        }]
      },
      aggregation: {
        timeRange: {
<<<<<<< HEAD
          from: acquisitionDate.toISOString(),
          to: new Date(acquisitionDate.getTime() + 24 * 60 * 60 * 1000).toISOString()
=======
          from: searchStartDate.toISOString(),
          to: searchEndDate.toISOString()
        },
        aggregationInterval: {
          of: "P1D" // Single day aggregation
>>>>>>> 4cc128f3
        },
        aggregationInterval: { of: "P1D" },
        evalscript: evalscript,
<<<<<<< HEAD
        resx: 100,
        resy: 100
      }
    };

    try {
      const response = await fetch('https://sh.dataspace.copernicus.eu/api/v1/statistics', {
        method: 'POST',
        headers: {
          'Content-Type': 'application/json',
          'Authorization': `Bearer ${getAccessToken()}`
        },
        body: JSON.stringify(statsRequest)
      });

      if (response.status === 429) {
        const retryAfter = response.headers.get('Retry-After');
        if (retryAfter && retries < 3) {
          const waitTime = parseInt(retryAfter, 10) * 1000;
          console.log(`Rate limited. Waiting ${waitTime}ms before retrying.`);
          await new Promise(resolve => setTimeout(resolve, waitTime));
          return processSentinel2RGB(product, polygon, retries + 1);
        } else {
          console.error('Rate limited, and no Retry-After header or max retries reached.');
          return null;
        }
      }

      if (response.status === 401) {
        console.log('Token expired, attempting to re-authenticate.');
        if (!await reauthenticate()) {
          console.error('Failed to refresh token');
          return null;
        }
        return processSentinel2RGB(product, polygon, retries);
      }

      if (!response.ok) {
        console.error(`Stats API error: ${response.status}`);
        return null;
      }

      const statsData = await response.json();
      if (statsData.data && statsData.data.length > 0) {
        const interval = statsData.data[0];
        const redStats = interval.outputs.red.bands.B0.stats;
        const greenStats = interval.outputs.green.bands.B0.stats;
        const blueStats = interval.outputs.blue.bands.B0.stats;

        if (redStats.sampleCount > redStats.noDataCount) {
          return {
            red: redStats.mean,
            green: greenStats.mean,
            blue: blueStats.mean,
            date: dateStr
          };
        }
      }
      return null;
    } catch (error) {
      console.error('Processing error:', error);
      return null;
    }
=======
        // CRITICAL: Higher resolution to prevent limit issues
        resx: 20, // 20m resolution - native Sentinel-2 resolution
        resy: 20  // 20m resolution - native Sentinel-2 resolution
      },
      calculations: {
        ndvi: {
          statistics: {
            default: {
              percentiles: {
                k: [25, 50, 75]
              }
            }
          }
        }
      }
    };
    
      console.log(`Processing ${dateStr} with single day window at 20m resolution`);
      if (debugMode) {
        console.log('Stats Request:', JSON.stringify(statsRequest, null, 2));
      }
      
      let retries = 0;
      const maxRetries = 3;
      let baseDelay = 1000;
      
      while (retries < maxRetries) {
      try {
        // Check rate limit before making request
        const now = Date.now();
        if (rateLimitExpiry > now) {
          const waitTime = rateLimitExpiry - now;
          console.log(`Rate limited. Waiting ${Math.ceil(waitTime / 1000)}s...`);
          await new Promise(resolve => setTimeout(resolve, waitTime));
        }
        
        // Ensure valid token before API call
        if (!isTokenValid() && !(await reauthenticate())) {
          throw new Error('Failed to obtain valid token');
        }
        
        const response = await fetch('https://sh.dataspace.copernicus.eu/api/v1/statistics', {
          method: 'POST',
          headers: {
            'Content-Type': 'application/json',
            'Authorization': `Bearer ${getAccessToken()}`
          },
          body: JSON.stringify(statsRequest)
        });
        
        if (response.status === 401 && retries < maxRetries - 1) {
          console.log('Statistical API returned 401. Re-authenticating...');
          if (await reauthenticate()) {
            retries++;
            await new Promise(resolve => setTimeout(resolve, baseDelay * retries));
            continue;
          } else {
            throw new Error('Failed to re-authenticate');
          }
        }
        
        if (response.status === 429) {
          const retryAfterHeader = response.headers.get('retry-after');
          const retryAfterMs = retryAfterHeader ? parseInt(retryAfterHeader) * 1000 : 60000;
          
          setRateLimitExpiry(Date.now() + retryAfterMs);
          console.log(`Rate limit hit. Retry after ${retryAfterMs}ms`);
          
          const error = new Error('Rate limit exceeded');
          error.status = 429;
          error.retryAfter = retryAfterMs;
          throw error;
        }
        
        if (!response.ok) {
          console.error(`Statistical API error: ${response.status}`);
          const errorText = await response.text();
          console.error('Error details:', errorText);
          
          try {
            const errorData = JSON.parse(errorText);
            if (errorData.message && errorData.message.includes('meters per pixel exceeds')) {
              console.error('Resolution limit exceeded. This should not happen with 20m resolution.');
              // Try with even higher resolution as fallback
              console.log('Retrying with 10m resolution...');
              statsRequest.aggregation.resx = 10;
              statsRequest.aggregation.resy = 10;
              retries++;
              continue;
            }
          } catch (e) {
            // Not JSON error response
          }
          
          break; // Exit retry loop for this cloud coverage threshold
        }
        
        const statsData = await response.json();
        
        // LOG COMPLETE RESPONSE STRUCTURE
        if (debugMode) {
          console.log('=== FULL API RESPONSE STRUCTURE ===');
          console.log('Response type:', typeof statsData);
          console.log('Response keys:', Object.keys(statsData));
          console.log('Full response:', JSON.stringify(statsData, null, 2));
        }
        
        // Check if we got any data
        if (statsData && statsData.data && Array.isArray(statsData.data) && statsData.data.length > 0) {
          // Process the data as before
          if (debugMode) {
            console.log(`Found ${statsData.data.length} intervals in response`);
          }
          
          for (let i = 0; i < statsData.data.length; i++) {
            const interval = statsData.data[i];
            if (debugMode) {
              console.log(`\n=== Interval ${i} ===`);
              console.log('Interval keys:', Object.keys(interval));
              console.log('Interval from/to:', interval.interval?.from, '-', interval.interval?.to);
            }
            
            if (interval.outputs) {
              if (debugMode) {
                console.log('Outputs keys:', Object.keys(interval.outputs));
                console.log('Outputs structure:', JSON.stringify(interval.outputs, null, 2));
              }
              
              // Check both 'ndvi' and 'default' outputs
              const ndviOutput = interval.outputs.ndvi || interval.outputs.default;
              
              if (ndviOutput) {
                if (debugMode) {
                  console.log('NDVI output found, structure:', JSON.stringify(ndviOutput, null, 2));
                }
                
                if (ndviOutput.bands) {
                  if (debugMode) {
                    console.log('Bands keys:', Object.keys(ndviOutput.bands));
                  }
                  
                  const band = ndviOutput.bands.B0 || ndviOutput.bands['0'];
                  if (band && band.stats) {
                    const stats = band.stats;
                    
                    if (debugMode) {
                      console.log(`Stats for ${dateStr}:`, {
                        sampleCount: stats.sampleCount,
                        noDataCount: stats.noDataCount,
                        validPixels: stats.sampleCount - stats.noDataCount,
                        mean: stats.mean,
                        min: stats.min,
                        max: stats.max,
                        stDev: stats.stDev,
                        percentiles: stats.percentiles,
                        isWinter: isWinterMonth
                      });
                    }
                    
                    // Check if we have valid data
                    if (stats.sampleCount > 0 && stats.sampleCount > stats.noDataCount) {
                      const validPixelRatio = (stats.sampleCount - stats.noDataCount) / stats.sampleCount;
                      
                      // More lenient threshold for winter months
                      const minValidRatio = isWinterMonth ? 0.05 : 0.1;
                      
                      if (validPixelRatio >= minValidRatio) {
                        // Use mean if available
                        let ndviValue = null;
                        
                        if (typeof stats.mean === 'number' && !isNaN(stats.mean)) {
                          ndviValue = stats.mean;
                        } else if (stats.percentiles) {
                          // Try different percentile keys
                          ndviValue = stats.percentiles['50.0'] || 
                                     stats.percentiles['50'] || 
                                     stats.percentiles['p50'] ||
                                     stats.percentiles[50] ||
                                     null;
                          if (debugMode) {
                            console.log('Using percentile value:', ndviValue, 'from:', Object.keys(stats.percentiles));
                          }
                        }
                        
                        if (ndviValue !== null && !isNaN(ndviValue)) {
                          const isValidRange = ndviValue >= -1 && ndviValue <= 1;
                          
                          if (isValidRange) {
                            console.log(`SUCCESS: Real NDVI value ${ndviValue} for ${dateStr} (cloud coverage: ${maxCloudCoverage}%)`);
                            return { 
                              ndvi: ndviValue, 
                              isWinter: isWinterMonth,
                              validPixelRatio: validPixelRatio
                            };
                          } else if (debugMode) {
                            console.log(`NDVI value ${ndviValue} out of range`);
                          }
                        } else if (debugMode) {
                          console.log('No valid NDVI value found in stats');
                        }
                      } else if (debugMode) {
                        console.log(`Insufficient valid pixels: ${(validPixelRatio * 100).toFixed(1)}%`);
                      }
                    } else if (debugMode) {
                      console.log('No valid pixels in stats');
                    }
                  } else if (debugMode) {
                    console.log('No stats found in band data');
                  }
                } else if (debugMode) {
                  console.log('No bands found in NDVI output');
                }
              } else if (debugMode) {
                console.log('No NDVI or default output found');
              }
            } else if (debugMode) {
              console.log('No outputs found in interval');
            }
          } // End processing intervals loop
          
          // Successfully got data, break out of retry loop
          break;
        } else {
          // No data found with current cloud coverage, try next threshold
          if (debugMode || maxCloudCoverage === cloudCoverage) {
            console.log(`No data returned for ${dateStr} with ${maxCloudCoverage}% cloud coverage. ${maxCloudCoverage < 90 ? 'Trying higher threshold...' : 'No more thresholds to try.'}`);
          }
          break; // Exit retry loop to try next cloud coverage
        }
        
      } catch (error) {
        if (error.status === 429) {
          throw error; // Re-throw rate limit errors to be handled by caller
        }
        if (retries >= maxRetries - 1) {
          console.error('NDVI processing error after retries:', error);
          break; // Exit retry loop to try next cloud coverage
        }
        retries++;
        baseDelay *= 2; // Exponential backoff
        await new Promise(resolve => setTimeout(resolve, baseDelay));
      }
    } // End retry loop
    } // End cloud coverage loop
    
    // If we've tried all cloud coverage thresholds and still no data
    console.warn(`No valid NDVI data for ${dateStr} even with relaxed cloud coverage up to 90%. Skipping.`);
    return null;
>>>>>>> 4cc128f3
  };

  const fetchSatelliteData = async () => {
    if (selectedForests.length === 0) {
      setError('Draw at least one forest polygon');
      return;
    }

    if (!authenticated) {
      setError('Authenticate with Copernicus Data Space first');
      return;
    }

    if (!isTokenValid()) {
      await reauthenticate();
    }

    setLoading(true);
    setError(null);
    setBiomassData([]);
    setProcessingStatus('Fetching summer month data...');

    try {
      const selectedForest = selectedForests[selectedForestIndex];
      const startYear = 2023;
      const endYear = new Date().getFullYear();
      const allProducts = [];

      for (let year = startYear; year <= endYear; year++) {
        const summerStart = `${year}-06-01`;
        const summerEnd = `${year}-08-31`;
        const products = await searchSentinel2Products(selectedForest, summerStart, summerEnd);
        allProducts.push(...products);
      }

      if (allProducts.length === 0) {
        setError('No summer month data found');
        return;
      }

      setProcessingStatus(`Processing ${allProducts.length} products...`);
      const biomassResults = [];
<<<<<<< HEAD

      for (let index = 0; index < allProducts.length; index++) {
        const product = allProducts[index];
        setProcessingStatus(`Processing product ${index + 1} of ${allProducts.length}...`);
        const rgbResult = await processSentinel2RGB(product, selectedForest);
        if (rgbResult) {
          const biomass = rgbToBiomass(rgbResult.red, rgbResult.green, rgbResult.blue, selectedForest.type);
          biomassResults.push({
            date: rgbResult.date,
            biomass: biomass,
            red: rgbResult.red,
            green: rgbResult.green,
            blue: rgbResult.blue
          });
=======
      const batchSize = 1; // Process one at a time to avoid rate limits
      const minDelay = 10000; // Minimum 10 seconds between requests
      let realDataCount = 0;
      let skippedCount = 0;
      let totalRequests = 0;
      let successfulRequests = 0;
      let emptyResponses = 0;
      let errors = 0;

      for (let i = 0; i < allProducts.length; i += batchSize) {
        const batch = allProducts.slice(i, i + batchSize);

        for (const product of batch) {
          const date = new Date(product.ContentDate.Start).toISOString().split('T')[0];

          // Add delay between requests with exponential backoff on errors
          await new Promise(resolve => setTimeout(resolve, minDelay));

          totalRequests++;
          
          try {
            const ndviResult = await processSentinel2NDVI(product, selectedForest, cloudCoverage, debugMode);
            
            if (ndviResult === null) {
              skippedCount++;
              emptyResponses++;
              console.log(`No data available for ${date}, skipping...`);
              continue;
            }
            
            successfulRequests++;
            realDataCount++;
            
            // Calculate biomass
            let biomass = ndviToBiomass(ndviResult.ndvi, selectedForest.type);
            if (ndviResult.isWinter) {
              // Winter correction factors
              const winterCorrection = {
                pine: 1.2,
                fir: 1.2,
                birch: 1.5,
                aspen: 1.5
              };
              biomass *= winterCorrection[selectedForest.type] || 1.3;
            }

            const cloudCoverAttr = product.Attributes?.find(attr =>
              attr.Name === 'cloudCover' && attr.ValueType === 'Double'
            );
            const cloudCoverValue = cloudCoverAttr ? cloudCoverAttr.Value : 0;

            biomassResults.push({
              date: date,
              year: parseInt(date.split('-')[0]),
              month: parseInt(date.split('-')[1]),
              ndvi: ndviResult.ndvi,
              biomass: biomass,
              productId: product.Id,
              productName: product.Name,
              cloudCover: cloudCoverValue,
              footprint: product.GeoFootprint,
              isWinter: ndviResult.isWinter || false,
              validPixelRatio: ndviResult.validPixelRatio || 0
            });
            
          } catch (error) {
            errors++;
            if (error.status === 429 && error.retryAfter) {
              setRateLimitExpiry(Date.now() + error.retryAfter);
              console.log(`Rate limited. Will retry after ${error.retryAfter}ms`);
              // Wait for rate limit to expire
              await new Promise(resolve => setTimeout(resolve, error.retryAfter));
            } else {
              console.error(`Failed to process product: ${error.message}`);
              skippedCount++;
            }
          }
>>>>>>> 4cc128f3
        }
        // Add a 5-second delay between requests
        await new Promise(resolve => setTimeout(resolve, 5000));
      }

      setBiomassData(biomassResults.sort((a, b) => new Date(a.date) - new Date(b.date)));
      setProcessingStatus('');
    } catch (err) {
      setError(`Data fetch error: ${err.message}`);
    } finally {
      setLoading(false);
    }
  };

  const handleCreated = useCallback((e) => {
    const layer = e.layer;
    const coords = layer.getLatLngs()[0];
    let area = window.L && window.L.GeometryUtil ? L.GeometryUtil.geodesicArea(coords) / 10000 : 0;
    const newForest = {
      id: Date.now(),
      coords: coords.map(c => [c.lat, c.lng]),
      area: area.toFixed(2),
      type: forestType
    };
    setSelectedForests(prev => [...prev, newForest]);
  }, [forestType]);

  const handleDeleted = useCallback(() => {
    setSelectedForests(forests => forests.slice(0, -1));
    setSelectedForestIndex(Math.max(0, selectedForests.length - 2));
  }, [selectedForests.length]);

  const styles = {
<<<<<<< HEAD
    container: { maxWidth: '1200px', margin: '0 auto', padding: '20px', fontFamily: 'Arial, sans-serif' },
    header: { textAlign: 'center', marginBottom: '20px', color: '#2c3e50' },
    controls: { display: 'grid', gridTemplateColumns: 'repeat(auto-fit, minmax(200px, 1fr))', gap: '15px', marginBottom: '20px', padding: '20px', backgroundColor: '#f8f9fa', borderRadius: '8px' },
    input: { padding: '8px 12px', border: '1px solid #ddd', borderRadius: '4px', fontSize: '14px', width: '100%' },
    select: { padding: '8px 12px', border: '1px solid #ddd', borderRadius: '4px', fontSize: '14px', width: '100%', backgroundColor: 'white' },
    label: { display: 'block', marginBottom: '5px', fontWeight: '500', color: '#555' },
    button: { padding: '10px 20px', backgroundColor: '#007bff', color: 'white', border: 'none', borderRadius: '4px', fontSize: '16px', cursor: 'pointer', marginTop: '20px' },
    buttonDisabled: { backgroundColor: '#ccc', cursor: 'not-allowed' },
    authSection: { backgroundColor: '#fff', padding: '20px', borderRadius: '8px', marginBottom: '20px', border: '1px solid #e9ecef' },
    mapContainer: { height: '600px', marginBottom: '20px', borderRadius: '8px', overflow: 'hidden', boxShadow: '0 2px 4px rgba(0,0,0,0.1)' },
    chartContainer: { backgroundColor: 'white', padding: '20px', borderRadius: '8px', boxShadow: '0 2px 4px rgba(0,0,0,0.1)', marginBottom: '20px' },
    forestInfo: { display: 'grid', gridTemplateColumns: 'repeat(auto-fit, minmax(250px, 1fr))', gap: '15px', marginBottom: '20px' },
    infoCard: { backgroundColor: '#f8f9fa', padding: '15px', borderRadius: '8px', border: '1px solid #e9ecef' },
    error: { backgroundColor: '#f8d7da', color: '#721c24', padding: '12px 20px', borderRadius: '4px', marginBottom: '20px', border: '1px solid #f5c6cb' },
    loading: { textAlign: 'center', padding: '40px', fontSize: '18px', color: '#666' },
    success: { backgroundColor: '#d4edda', color: '#155724', padding: '12px 20px', borderRadius: '4px', marginBottom: '20px', border: '1px solid #c3e6cb' }
=======
    container: {
      maxWidth: '1200px',
      margin: '0 auto',
      padding: '20px',
      fontFamily: '-apple-system, BlinkMacSystemFont, "Segoe UI", Roboto, sans-serif',
      minHeight: '100vh',
      overflowY: 'auto'
    },
    header: {
      textAlign: 'center',
      marginBottom: '20px',
      color: '#2c3e50'
    },
    controls: {
      display: 'grid',
      gridTemplateColumns: 'repeat(auto-fit, minmax(200px, 1fr))',
      gap: '15px',
      marginBottom: '20px',
      padding: '20px',
      backgroundColor: '#f8f9fa',
      borderRadius: '8px'
    },
    input: {
      padding: '8px 12px',
      border: '1px solid #ddd',
      borderRadius: '4px',
      fontSize: '14px',
      width: '100%'
    },
    select: {
      padding: '8px 12px',
      border: '1px solid #ddd',
      borderRadius: '4px',
      fontSize: '14px',
      width: '100%',
      backgroundColor: 'white'
    },
    label: {
      display: 'block',
      marginBottom: '5px',
      fontWeight: '500',
      color: '#555'
    },
    button: {
      padding: '10px 20px',
      backgroundColor: '#007bff',
      color: 'white',
      border: 'none',
      borderRadius: '4px',
      fontSize: '16px',
      cursor: 'pointer',
      marginTop: '20px'
    },
    buttonDisabled: {
      backgroundColor: '#ccc',
      cursor: 'not-allowed'
    },
    authSection: {
      backgroundColor: '#fff',
      padding: '20px',
      borderRadius: '8px',
      marginBottom: '20px',
      border: '1px solid #e9ecef'
    },
    mapContainer: {
      height: '600px',
      marginBottom: '20px',
      borderRadius: '8px',
      overflow: 'hidden',
      boxShadow: '0 2px 4px rgba(0,0,0,0.1)',
      position: 'relative'
    },
    chartContainer: {
      backgroundColor: 'white',
      padding: '20px',
      borderRadius: '8px',
      boxShadow: '0 2px 4px rgba(0,0,0,0.1)',
      marginBottom: '20px'
    },
    forestInfo: {
      display: 'grid',
      gridTemplateColumns: 'repeat(auto-fit, minmax(250px, 1fr))',
      gap: '15px',
      marginBottom: '20px'
    },
    infoCard: {
      backgroundColor: '#f8f9fa',
      padding: '15px',
      borderRadius: '8px',
      border: '1px solid #e9ecef'
    },
    error: {
      backgroundColor: '#f8d7da',
      color: '#721c24',
      padding: '12px 20px',
      borderRadius: '4px',
      marginBottom: '20px',
      border: '1px solid #f5c6cb'
    },
    loading: {
      textAlign: 'center',
      padding: '40px',
      fontSize: '18px',
      color: '#666'
    },
    success: {
      backgroundColor: '#d4edda',
      color: '#155724',
      padding: '12px 20px',
      borderRadius: '4px',
      marginBottom: '20px',
      border: '1px solid #c3e6cb'
    },
    info: {
      backgroundColor: '#d1ecf1',
      color: '#0c5460',
      padding: '12px 20px',
      borderRadius: '4px',
      marginBottom: '20px',
      border: '1px solid #bee5eb'
    },
    warning: {
      backgroundColor: '#fff3cd',
      color: '#856404',
      padding: '12px 20px',
      borderRadius: '4px',
      marginBottom: '20px',
      border: '1px solid #ffeaa7'
    }
>>>>>>> 4cc128f3
  };

  return (
    <div style={styles.container}>
<<<<<<< HEAD
      <h1 style={styles.header}>Forest Biomass Analysis (Summer Months)</h1>
=======
      <h1 style={styles.header}>Forest Biomass Analysis - Real Sentinel-2 Data Only</h1>
      
      <div style={styles.info}>
        <strong>Important:</strong> This application uses real Sentinel-2 satellite data. Data availability depends on:
        <ul style={{ fontSize: '14px', margin: '10px 0', paddingLeft: '20px' }}>
          <li>Satellite revisit frequency (5 days at equator, 2-3 days at higher latitudes)</li>
          <li>Cloud coverage (especially challenging in winter months)</li>
          <li>Valid pixels after atmospheric correction and quality masking</li>
        </ul>
        Some dates may have no data available due to these constraints.
      </div>
>>>>>>> 4cc128f3

      {error && (
        <div style={styles.error}>
          <strong>Error:</strong> {error}
        </div>
      )}

<<<<<<< HEAD
      {authenticated && (
        <div style={styles.success}>
          <strong>Authenticated</strong> - Token expires: {authRef.current.tokenExpiry ? new Date(authRef.current.tokenExpiry).toLocaleTimeString() : 'N/A'}
=======
      {rateLimitExpiry > Date.now() && (
        <div style={styles.warning}>
          <strong>Rate Limited:</strong> API rate limit reached. Next request allowed in {Math.ceil((rateLimitExpiry - Date.now()) / 1000)} seconds.
        </div>
      )}

      {authenticated && authRef.current.accessToken && (
        <div style={styles.info}>
          <strong>Authentication Status:</strong>
          <ul style={{ fontSize: '14px', margin: '10px 0', paddingLeft: '20px' }}>
            <li>Token acquired: {new Date().toLocaleTimeString()}</li>
            <li>Token expires: {authRef.current.tokenExpiry ? new Date(authRef.current.tokenExpiry).toLocaleTimeString() : 'Unknown'}</li>
            <li>Time remaining: {authRef.current.tokenExpiry && isTokenValid() ? Math.max(0, Math.floor((authRef.current.tokenExpiry - Date.now()) / 1000)) + ' seconds' : 'Expired'}</li>
            <li>API endpoint: sh.dataspace.copernicus.eu/api/v1/statistics</li>
          </ul>
>>>>>>> 4cc128f3
        </div>
      )}

      <div style={styles.authSection}>
        <h3>Copernicus Data Space Authentication</h3>
        <div style={styles.controls}>
          <div>
            <label style={styles.label}>Client ID</label>
            <input style={styles.input} type="text" value={clientId} onChange={(e) => setClientId(e.target.value)} disabled={authenticated} />
          </div>
          <div>
            <label style={styles.label}>Client Secret</label>
            <input style={styles.input} type="password" value={clientSecret} onChange={(e) => setClientSecret(e.target.value)} disabled={authenticated} />
          </div>
          <div>
            <label style={styles.label}>Max Cloud Coverage (%)</label>
            <input style={styles.input} type="number" min="0" max="100" value={cloudCoverage} onChange={(e) => setCloudCoverage(parseInt(e.target.value))} />
          </div>
        </div>
        <button style={{ ...styles.button, ...(authenticated ? styles.buttonDisabled : {}) }} onClick={authenticateCDSE} disabled={authenticated}>
          {authenticated ? 'Authenticated' : 'Authenticate'}
        </button>
      </div>

      <div style={styles.controls}>
        <div>
          <label style={styles.label}>Forest Type</label>
          <select style={styles.select} value={forestType} onChange={(e) => setForestType(e.target.value)}>
            <option value="pine">Pine</option>
            <option value="fir">Fir</option>
            <option value="birch">Birch</option>
            <option value="aspen">Aspen</option>
          </select>
        </div>
      </div>

      <div style={styles.mapContainer}>
        <MapContainer center={[61.086011, 24.065087]} zoom={12} style={{ height: '100%', width: '100%' }} ref={mapRef}>
          <TileLayer url="https://server.arcgisonline.com/ArcGIS/rest/services/World_Imagery/MapServer/tile/{z}/{y}/{x}" attribution='© Esri' />
          <FeatureGroup>
            <DrawControl onCreated={handleCreated} onDeleted={handleDeleted} />
            {selectedForests.map((forest, idx) => (
              <Polygon
                key={forest.id}
                positions={forest.coords}
                pathOptions={{ color: idx === selectedForestIndex ? '#ff7800' : '#51a351', weight: 3, opacity: 0.8, fillOpacity: 0.3 }}
                eventHandlers={{ click: () => setSelectedForestIndex(idx) }}
              />
            ))}
          </FeatureGroup>
        </MapContainer>
      </div>

      <button
        style={{ ...styles.button, ...(loading || selectedForests.length === 0 || !authenticated ? styles.buttonDisabled : {}) }}
        onClick={fetchSatelliteData}
        disabled={loading || selectedForests.length === 0 || !authenticated}
      >
        {loading ? 'Processing...' : 'Analyze Summer Months (2023-Present)'}
      </button>

      {selectedForests.length > 0 && (
        <div style={styles.forestInfo}>
          {selectedForests.map((forest, idx) => (
            <div key={forest.id} style={{ ...styles.infoCard, border: idx === selectedForestIndex ? '2px solid #ff7800' : '1px solid #e9ecef' }} onClick={() => setSelectedForestIndex(idx)}>
              <h3>Forest #{idx + 1}</h3>
              <p><strong>Type:</strong> {forest.type}</p>
              <p><strong>Area:</strong> {forest.area} hectares</p>
            </div>
          ))}
        </div>
      )}

      {loading && (
        <div style={styles.loading}>
          <p>{processingStatus}</p>
        </div>
      )}

      {biomassData.length > 0 && (
        <div style={styles.chartContainer}>
<<<<<<< HEAD
          <h2>Summer Biomass (June-August)</h2>
=======
          <h2>Historical Biomass Analysis</h2>
          
          <div style={styles.success}>
            <strong>✅ Real Satellite Data Only:</strong> Displaying {biomassData.length} data points from Sentinel-2 imagery. 
            {skippedDataCount > 0 && ` ${skippedDataCount} dates were skipped due to insufficient valid pixels or processing errors.`}
          </div>
          
          <p style={{ fontSize: '14px', color: '#666', marginBottom: '20px' }}>
            NDVI time series from Sentinel-2 MSI (20m statistical resolution).
            Cloud-filtered scenes with less than {cloudCoverage}% cloud coverage.
            Processed via Copernicus Data Space Statistical API.
          </p>
          
          <div style={styles.controls}>
            <div>
              <label style={styles.label}>Growth Trend Start Date</label>
              <input
                style={styles.input}
                type="date"
                value={trendStartDate}
                onChange={(e) => setTrendStartDate(e.target.value)}
                min={biomassData[0]?.date}
                max={biomassData[biomassData.length - 1]?.date}
              />
            </div>
            <div>
              <label style={styles.label}>Growth Trend End Date</label>
              <input
                style={styles.input}
                type="date"
                value={trendEndDate}
                onChange={(e) => setTrendEndDate(e.target.value)}
                min={biomassData[0]?.date}
                max={biomassData[biomassData.length - 1]?.date}
              />
            </div>
          </div>

>>>>>>> 4cc128f3
          <ResponsiveContainer width="100%" height={400}>
            <LineChart data={biomassData}>
              <CartesianGrid strokeDasharray="3 3" />
              <XAxis dataKey="date" tick={{ fontSize: 11 }} angle={-45} textAnchor="end" height={70} />
              <YAxis label={{ value: 'Biomass (tons/ha)', angle: -90, position: 'insideLeft' }} />
              <Tooltip />
              <Legend />
              <Line type="monotone" dataKey="biomass" stroke="#82ca9d" name="Biomass" dot={{ r: 4 }} />
            </LineChart>
          </ResponsiveContainer>
          <div style={{ marginTop: '20px' }}>
            <p><strong>Total Observations:</strong> {biomassData.length}</p>
            <p><strong>Average Biomass:</strong> {(biomassData.reduce((sum, d) => sum + d.biomass, 0) / biomassData.length).toFixed(1)} tons/ha</p>
          </div>
        </div>
      )}
<<<<<<< HEAD
=======

      <div style={styles.info}>
        <h4>Technical Implementation Details</h4>
        <ul style={{ fontSize: '14px', margin: '10px 0', paddingLeft: '20px' }}>
          <li><strong>✅ REAL DATA ONLY</strong> - No simulated or estimated values. Only actual satellite measurements displayed.</li>
          <li><strong>✅ RESOLUTION FIX</strong> - Using 20m resolution (native Sentinel-2) to avoid API limits</li>
          <li><strong>✅ SINGLE DAY SEARCH</strong> - Search and aggregation use exact acquisition date to prevent resolution multiplication</li>
          <li><strong>✅ WINTER HANDLING</strong> - Adaptive SCL masking for winter months (Dec-Mar)</li>
          <li><strong>✅ RATE LIMIT HANDLING</strong> - Exponential backoff with 10s minimum delay between requests</li>
          <li><strong>API Configuration:</strong>
            <ul>
              <li>Statistical API Resolution: 20m x 20m (Sentinel-2 native resolution)</li>
              <li>Aggregation Interval: P1D (single day)</li>
              <li>Collection: sentinel-2-l2a</li>
              <li>Mosaicking: leastCC (least cloud coverage)</li>
            </ul>
          </li>
          <li><strong>Processing Details:</strong>
            <ul>
              <li>NDVI Calculation: (B08 - B04) / (B08 + B04)</li>
              <li>Valid Pixel Threshold: 5% (winter) / 10% (other seasons)</li>
              <li>Rate Limiting: 10 second minimum delay between requests</li>
              <li>Batch Size: 1 product at a time</li>
            </ul>
          </li>
          <li><strong>Data Quality:</strong>
            <ul>
              <li>Only scenes with sufficient valid pixels included</li>
              <li>Cloud coverage filter applied at catalog search</li>
              <li>SCL-based pixel masking in evalscript</li>
              <li>Winter-aware processing for Finnish conditions</li>
            </ul>
          </li>
        </ul>
      </div>
>>>>>>> 4cc128f3
    </div>
  );
};

export default ForestBiomassApp;<|MERGE_RESOLUTION|>--- conflicted
+++ resolved
@@ -107,8 +107,6 @@
   const [clientSecret, setClientSecret] = useState('');
   const [cloudCoverage, setCloudCoverage] = useState(30);
   const [processingStatus, setProcessingStatus] = useState('');
-<<<<<<< HEAD
-=======
   const [trendStartDate, setTrendStartDate] = useState('');
   const [trendEndDate, setTrendEndDate] = useState('');
   const [skippedDataCount, setSkippedDataCount] = useState(0);
@@ -119,35 +117,42 @@
     emptyResponses: 0,
     errors: 0
   });
->>>>>>> 4cc128f3
   const mapRef = useRef();
   
+  // Use refs to avoid stale closure issues with token management
   const authRef = useRef({
     accessToken: '',
     tokenExpiry: null,
     isAuthenticating: false,
     lastAuthTime: 0
   });
-
+  
+  // Global rate limit state
+  const [rateLimitExpiry, setRateLimitExpiry] = useState(0);
+
+  // Load GeometryUtil on mount
   useEffect(() => {
     loadGeometryUtil();
   }, []);
 
-  // Biomass estimation from RGB (simplified empirical formula)
-  const rgbToBiomass = (red, green, blue, forestType) => {
-    const greenness = green - (red + blue) / 2;
-    const params = {
-      pine: 300,
-      fir: 350,
-      birch: 200,
-      aspen: 180
-    };
-    const maxBiomass = params[forestType] || 300;
-    return Math.max(0, Math.min(maxBiomass, greenness * 500));
+  // Forest growth parameters for biomass estimation from NDVI
+  const forestParams = {
+    pine: { maxBiomass: 350, a: 0.7, b: 1.2 },
+    fir: { maxBiomass: 400, a: 0.75, b: 1.15 },
+    birch: { maxBiomass: 250, a: 0.65, b: 1.3 },
+    aspen: { maxBiomass: 200, a: 0.6, b: 1.35 }
   };
 
+  // Convert NDVI to biomass using empirical relationship
+  const ndviToBiomass = (ndvi, forestType) => {
+    const params = forestParams[forestType];
+    return params.a * Math.exp(params.b * ndvi) * params.maxBiomass / 10;
+  };
+
+  // Get current access token from ref
   const getAccessToken = () => authRef.current.accessToken;
 
+  // Check if token is valid using ref
   const isTokenValid = () => {
     const now = Date.now();
     return authRef.current.accessToken && 
@@ -155,12 +160,15 @@
            now < authRef.current.tokenExpiry;
   };
 
+  // Authenticate with Copernicus Data Space Ecosystem
   const authenticateCDSE = async () => {
+    // Prevent concurrent authentication attempts
     if (authRef.current.isAuthenticating) {
       console.log('Authentication already in progress');
       return false;
     }
     
+    // Prevent rapid re-authentication (minimum 5 second gap)
     const now = Date.now();
     if (now - authRef.current.lastAuthTime < 5000) {
       console.log('Too soon to re-authenticate');
@@ -199,44 +207,64 @@
 
       const tokenResult = await tokenResponse.json();
       
+      // Update auth ref with new token data
       authRef.current.accessToken = tokenResult.access_token;
+      // Calculate token expiry with 60 second safety margin
       authRef.current.tokenExpiry = Date.now() + ((tokenResult.expires_in - 60) * 1000);
       
       setAuthenticated(true);
       setProcessingStatus('');
-      console.log(`Token acquired. Expires in: ${tokenResult.expires_in}s`);
+      
+      console.log(`Token acquired. Expires in: ${tokenResult.expires_in}s (${new Date(authRef.current.tokenExpiry).toLocaleTimeString()})`);
       return true;
     } catch (err) {
-      setError(`Authentication failed: ${err.message}`);
+      if (err.message.includes('Failed to fetch')) {
+        setError('CORS blocked. Solutions:\n1. Configure OAuth client for SPA with domain whitelist\n2. Use manual token entry field\n3. Implement backend proxy endpoint');
+      } else {
+        setError(`Authentication failed: ${err.message}`);
+      }
       setProcessingStatus('');
       return false;
     } finally {
       authRef.current.isAuthenticating = false;
     }
   };
-
+  
+  // Re-authenticate when token expires
   const reauthenticate = async () => {
-    console.log('Re-authenticating...');
+    console.log('Re-authenticating with client credentials...');
     return await authenticateCDSE();
   };
-
+  
+  // Ensure valid token before API calls
   const ensureValidToken = async () => {
     if (!isTokenValid()) {
+      console.log('Token expired or missing. Re-authenticating...');
       return await reauthenticate();
     }
     return true;
   };
 
+  // Search for Sentinel-2 products with token validation
   const searchSentinel2Products = async (polygon, startDate, endDate) => {
+    // Ensure valid token before API call
     if (!await ensureValidToken()) {
       throw new Error('Failed to obtain valid token');
     }
     
-    const coords = polygon.coords.map(coord => [coord[1], coord[0]]);
+    const coords = polygon.coords.map(coord => [coord[1], coord[0]]); // Convert to lon,lat
     const coordsString = [...coords, coords[0]].map(c => `${c[0]} ${c[1]}`).join(',');
     const wktPolygon = `POLYGON((${coordsString}))`;
 
-    const filterQuery = `Collection/Name eq 'SENTINEL-2' and OData.CSC.Intersects(area=geography'SRID=4326;${wktPolygon}') and ContentDate/Start gt ${ WktPolygon}') and ContentDate/Start gt ${startDate}T00:00:00.000Z and ContentDate/Start lt ${endDate}T00:00:00.000Z and Attributes/OData.CSC.DoubleAttribute/any(att:att/Name eq 'cloudCover' and att/OData.CSC.DoubleAttribute/Value le ${cloudCoverage}.00) and Attributes/OData.CSC.StringAttribute/any(att:att/Name eq 'productType' and att/OData.CSC.StringAttribute/Value eq 'S2MSI2A')`;
+    // Build filter string
+    const collectionFilter = `Collection/Name eq 'SENTINEL-2'`;
+    const spatialFilter = `OData.CSC.Intersects(area=geography'SRID=4326;${wktPolygon}')`;
+    const dateStartFilter = `ContentDate/Start gt ${startDate}T00:00:00.000Z`;
+    const dateEndFilter = `ContentDate/Start lt ${endDate}T00:00:00.000Z`;
+    const cloudFilter = `Attributes/OData.CSC.DoubleAttribute/any(att:att/Name eq 'cloudCover' and att/OData.CSC.DoubleAttribute/Value le ${cloudCoverage}.00)`;
+    const productTypeFilter = `Attributes/OData.CSC.StringAttribute/any(att:att/Name eq 'productType' and att/OData.CSC.StringAttribute/Value eq 'S2MSI2A')`;
+
+    const filterQuery = `${collectionFilter} and ${spatialFilter} and ${dateStartFilter} and ${dateEndFilter} and ${cloudFilter} and ${productTypeFilter}`;
     const searchUrl = `https://catalogue.dataspace.copernicus.eu/odata/v1/Products?$filter=${encodeURIComponent(filterQuery)}&$orderby=ContentDate/Start&$top=100`;
 
     const response = await fetch(searchUrl, {
@@ -245,31 +273,38 @@
       }
     });
 
+    if (response.status === 401) {
+      // Token expired, try to re-authenticate once
+      console.log('Search returned 401. Re-authenticating...');
+      if (await reauthenticate()) {
+        // Retry with new token
+        const retryResponse = await fetch(searchUrl, {
+          headers: {
+            'Authorization': `Bearer ${getAccessToken()}`
+          }
+        });
+        
+        if (!retryResponse.ok) {
+          throw new Error(`Search failed after re-authentication: ${retryResponse.status}`);
+        }
+        
+        const data = await retryResponse.json();
+        return data.value || [];
+      } else {
+        throw new Error('Authentication failed');
+      }
+    }
+
     if (!response.ok) {
-      throw new Error(`Search failed: ${response.status}`);
+      const errorText = await response.text();
+      console.error('Search error:', errorText);
+      throw new Error(`Search failed: ${response.status} ${response.statusText}`);
     }
 
     const data = await response.json();
     return data.value || [];
   };
 
-<<<<<<< HEAD
-  const processSentinel2RGB = async (product, polygon, retries = 0) => {
-    if (!await ensureValidToken()) {
-      console.error('Authentication failed');
-      return null;
-    }
-
-    const acquisitionDate = new Date(product.ContentDate.Start);
-    const dateStr = acquisitionDate.toISOString().split('T')[0];
-    const month = acquisitionDate.getMonth() + 1;
-
-    if (month < 6 || month > 8) {
-      return null;
-    }
-
-    const evalscript = `
-=======
   // Process Sentinel-2 NDVI data using Sentinel Hub Statistical API - REAL DATA ONLY
   const processSentinel2NDVI = async (product, polygon, cloudCoverage, debugMode = false) => {
     const acquisitionDate = new Date(product.ContentDate.Start);
@@ -297,41 +332,95 @@
     
       // ENHANCED evalscript with correct output configuration
       const evalscript = `
->>>>>>> 4cc128f3
       //VERSION=3
       function setup() {
         return {
-          input: ["B02", "B03", "B04", "SCL"],
+          input: [{
+            bands: ["B03", "B04", "B08", "B11", "SCL", "dataMask"],
+            units: "DN"
+          }],
           output: [
-            { id: "red", bands: 1, sampleType: "FLOAT32" },
-            { id: "green", bands: 1, sampleType: "FLOAT32" },
-            { id: "blue", bands: 1, sampleType: "FLOAT32" },
-            { id: "dataMask", bands: 1, sampleType: "UINT8" }
+            {
+              id: "ndvi",
+              bands: 1,
+              sampleType: "FLOAT32"
+            },
+            {
+              id: "dataMask", 
+              bands: 1,
+              sampleType: "UINT8"
+            }
           ]
         };
       }
-
+      
       function evaluatePixel(samples) {
-        if (samples.dataMask === 0 || samples.SCL === 0 || samples.SCL === 1 || samples.SCL === 9) {
-          return { red: 0, green: 0, blue: 0, dataMask: 0 };
-        }
+        // Check if pixel is valid (not no-data)
+        if (samples.dataMask === 0) {
+          return {
+            ndvi: NaN,
+            dataMask: 0
+          };
+        }
+        
+        // Calculate NDSI (Normalized Difference Snow Index)
+        const ndsi = (samples.B03 - samples.B11) / (samples.B03 + samples.B11);
+        const isSnow = ndsi > 0.4 && samples.B03 > 0.15;
+        
+        // SCL values: 0=No Data, 1=Saturated, 3=Cloud Shadows, 8=Med Cloud, 9=High Cloud, 10=Cirrus, 11=Snow
+        const scl = samples.SCL;
+        
+        // Winter handling: be more lenient with snow pixels
+        const isWinter = ${isWinterMonth};
+        
+        // Exclude only critical invalid pixels
+        const isInvalid = (scl === 0 || scl === 1 || scl === 9);
+        
+        // For winter months, don't exclude snow pixels (SCL 11) or shadows
+        const shouldExclude = isWinter ? isInvalid : (isInvalid || scl === 3 || scl === 8 || scl === 10 || scl === 11);
+        
+        if (shouldExclude && !isWinter) {
+          return {
+            ndvi: NaN,
+            dataMask: 0
+          };
+        }
+        
+        // Calculate NDVI
+        const red = samples.B04;
+        const nir = samples.B08;
+        
+        // Handle division by zero
+        if (nir + red === 0) {
+          return {
+            ndvi: 0,
+            dataMask: 0
+          };
+        }
+        
+        const ndvi = (nir - red) / (nir + red);
+        
+        // Validate NDVI range
+        if (isNaN(ndvi) || ndvi < -1 || ndvi > 1) {
+          return {
+            ndvi: 0,
+            dataMask: 0
+          };
+        }
+        
+        // For winter/snow pixels, NDVI might be low but still valid
+        const validPixel = isWinter || !isSnow ? 1 : 0.5;
+        
         return {
-          red: samples.B04,
-          green: samples.B03,
-          blue: samples.B02,
-          data  dataMask: 1
+          ndvi: ndvi,
+          dataMask: validPixel
         };
       }
     `;
-<<<<<<< HEAD
-
-    const coordinates = polygon.coords.map(coord => [coord[1], coord[0]]);
-=======
     
     const coordinates = polygon.coords.map(coord => [coord[1], coord[0]]); // lon, lat
     
     // Statistical API request with FIXED resolution handling
->>>>>>> 4cc128f3
     const statsRequest = {
       input: {
         bounds: {
@@ -339,104 +428,31 @@
             type: "Polygon",
             coordinates: [[...coordinates, coordinates[0]]]
           },
-          properties: { crs: "http://www.opengis.net/def/crs/EPSG/0/4326" }
+          properties: {
+            crs: "http://www.opengis.net/def/crs/EPSG/0/4326"
+          }
         },
         data: [{
           type: "sentinel-2-l2a",
           dataFilter: {
             timeRange: {
-              from: acquisitionDate.toISOString(),
-              to: new Date(acquisitionDate.getTime() + 24 * 60 * 60 * 1000).toISOString()
+              from: searchStartDate.toISOString(),
+              to: searchEndDate.toISOString()
             },
-<<<<<<< HEAD
-            maxCloudCoverage: cloudCoverage / 100
-=======
             maxCloudCoverage: maxCloudCoverage / 100,
             mosaickingOrder: "leastCC"
->>>>>>> 4cc128f3
           }
         }]
       },
       aggregation: {
         timeRange: {
-<<<<<<< HEAD
-          from: acquisitionDate.toISOString(),
-          to: new Date(acquisitionDate.getTime() + 24 * 60 * 60 * 1000).toISOString()
-=======
           from: searchStartDate.toISOString(),
           to: searchEndDate.toISOString()
         },
         aggregationInterval: {
           of: "P1D" // Single day aggregation
->>>>>>> 4cc128f3
         },
-        aggregationInterval: { of: "P1D" },
         evalscript: evalscript,
-<<<<<<< HEAD
-        resx: 100,
-        resy: 100
-      }
-    };
-
-    try {
-      const response = await fetch('https://sh.dataspace.copernicus.eu/api/v1/statistics', {
-        method: 'POST',
-        headers: {
-          'Content-Type': 'application/json',
-          'Authorization': `Bearer ${getAccessToken()}`
-        },
-        body: JSON.stringify(statsRequest)
-      });
-
-      if (response.status === 429) {
-        const retryAfter = response.headers.get('Retry-After');
-        if (retryAfter && retries < 3) {
-          const waitTime = parseInt(retryAfter, 10) * 1000;
-          console.log(`Rate limited. Waiting ${waitTime}ms before retrying.`);
-          await new Promise(resolve => setTimeout(resolve, waitTime));
-          return processSentinel2RGB(product, polygon, retries + 1);
-        } else {
-          console.error('Rate limited, and no Retry-After header or max retries reached.');
-          return null;
-        }
-      }
-
-      if (response.status === 401) {
-        console.log('Token expired, attempting to re-authenticate.');
-        if (!await reauthenticate()) {
-          console.error('Failed to refresh token');
-          return null;
-        }
-        return processSentinel2RGB(product, polygon, retries);
-      }
-
-      if (!response.ok) {
-        console.error(`Stats API error: ${response.status}`);
-        return null;
-      }
-
-      const statsData = await response.json();
-      if (statsData.data && statsData.data.length > 0) {
-        const interval = statsData.data[0];
-        const redStats = interval.outputs.red.bands.B0.stats;
-        const greenStats = interval.outputs.green.bands.B0.stats;
-        const blueStats = interval.outputs.blue.bands.B0.stats;
-
-        if (redStats.sampleCount > redStats.noDataCount) {
-          return {
-            red: redStats.mean,
-            green: greenStats.mean,
-            blue: blueStats.mean,
-            date: dateStr
-          };
-        }
-      }
-      return null;
-    } catch (error) {
-      console.error('Processing error:', error);
-      return null;
-    }
-=======
         // CRITICAL: Higher resolution to prevent limit issues
         resx: 20, // 20m resolution - native Sentinel-2 resolution
         resy: 20  // 20m resolution - native Sentinel-2 resolution
@@ -685,9 +701,9 @@
     // If we've tried all cloud coverage thresholds and still no data
     console.warn(`No valid NDVI data for ${dateStr} even with relaxed cloud coverage up to 90%. Skipping.`);
     return null;
->>>>>>> 4cc128f3
   };
 
+  // Fetch satellite data main function - REAL DATA ONLY
   const fetchSatelliteData = async () => {
     if (selectedForests.length === 0) {
       setError('Draw at least one forest polygon');
@@ -699,51 +715,63 @@
       return;
     }
 
+    // Ensure token is valid before starting
     if (!isTokenValid()) {
-      await reauthenticate();
+      setProcessingStatus('Token expired. Re-authenticating...');
+      const success = await reauthenticate();
+      if (!success) {
+        setError('Re-authentication failed. Please enter credentials again.');
+        return;
+      }
     }
 
     setLoading(true);
     setError(null);
     setBiomassData([]);
-    setProcessingStatus('Fetching summer month data...');
+    setProcessingStatus('Searching for Sentinel-2 products...');
+    setApiStats({
+      totalRequests: 0,
+      successfulRequests: 0,
+      emptyResponses: 0,
+      errors: 0
+    });
 
     try {
       const selectedForest = selectedForests[selectedForestIndex];
+      const endDate = new Date().toISOString().split('T')[0];
+
+      // Start from 2023 for demonstration (can be changed to earlier years)
       const startYear = 2023;
       const endYear = new Date().getFullYear();
       const allProducts = [];
 
       for (let year = startYear; year <= endYear; year++) {
-        const summerStart = `${year}-06-01`;
-        const summerEnd = `${year}-08-31`;
-        const products = await searchSentinel2Products(selectedForest, summerStart, summerEnd);
-        allProducts.push(...products);
+        const yearStart = `${year}-01-01`;
+        const yearEnd = year === endYear ? endDate : `${year}-12-31`;
+
+        setProcessingStatus(`Fetching data for ${year}...`);
+
+        try {
+          const yearProducts = await searchSentinel2Products(selectedForest, yearStart, yearEnd);
+          allProducts.push(...yearProducts);
+
+          if (year < endYear) {
+            await new Promise(resolve => setTimeout(resolve, 500));
+          }
+        } catch (err) {
+          console.warn(`Failed to fetch data for ${year}:`, err);
+        }
       }
 
       if (allProducts.length === 0) {
-        setError('No summer month data found');
+        setError('No Sentinel-2 products found for the selected area');
         return;
       }
 
-      setProcessingStatus(`Processing ${allProducts.length} products...`);
+      setProcessingStatus(`Found ${allProducts.length} products. Processing NDVI...`);
+
+      // Process products with rate limiting
       const biomassResults = [];
-<<<<<<< HEAD
-
-      for (let index = 0; index < allProducts.length; index++) {
-        const product = allProducts[index];
-        setProcessingStatus(`Processing product ${index + 1} of ${allProducts.length}...`);
-        const rgbResult = await processSentinel2RGB(product, selectedForest);
-        if (rgbResult) {
-          const biomass = rgbToBiomass(rgbResult.red, rgbResult.green, rgbResult.blue, selectedForest.type);
-          biomassResults.push({
-            date: rgbResult.date,
-            biomass: biomass,
-            red: rgbResult.red,
-            green: rgbResult.green,
-            blue: rgbResult.blue
-          });
-=======
       const batchSize = 1; // Process one at a time to avoid rate limits
       const minDelay = 10000; // Minimum 10 seconds between requests
       let realDataCount = 0;
@@ -821,16 +849,43 @@
               skippedCount++;
             }
           }
->>>>>>> 4cc128f3
-        }
-        // Add a 5-second delay between requests
-        await new Promise(resolve => setTimeout(resolve, 5000));
+        }
+
+        setProcessingStatus(`Processing: ${Math.round((i + batchSize) / allProducts.length * 100)}% complete (${realDataCount} successful, ${skippedCount} skipped)`);
+        
+        setApiStats({
+          totalRequests,
+          successfulRequests,
+          emptyResponses,
+          errors
+        });
       }
 
-      setBiomassData(biomassResults.sort((a, b) => new Date(a.date) - new Date(b.date)));
+      // Sort by date
+      biomassResults.sort((a, b) => new Date(a.date) - new Date(b.date));
+
+      // Calculate annual means
+      const yearlyBiomass = {};
+      biomassResults.forEach(point => {
+        if (!yearlyBiomass[point.year]) {
+          yearlyBiomass[point.year] = [];
+        }
+        yearlyBiomass[point.year].push(point.biomass);
+      });
+
+      biomassResults.forEach(point => {
+        const yearData = yearlyBiomass[point.year];
+        if (yearData && yearData.length > 0) {
+          point.biomassMean = yearData.reduce((sum, val) => sum + val, 0) / yearData.length;
+        }
+      });
+
+      setBiomassData(biomassResults);
+      setSkippedDataCount(skippedCount);
       setProcessingStatus('');
     } catch (err) {
-      setError(`Data fetch error: ${err.message}`);
+      setError('Data fetch error: ' + err.message);
+      console.error('Error:', err);
     } finally {
       setLoading(false);
     }
@@ -839,40 +894,41 @@
   const handleCreated = useCallback((e) => {
     const layer = e.layer;
     const coords = layer.getLatLngs()[0];
-    let area = window.L && window.L.GeometryUtil ? L.GeometryUtil.geodesicArea(coords) / 10000 : 0;
+
+    let area;
+    if (window.L && window.L.GeometryUtil && window.L.GeometryUtil.geodesicArea) {
+      area = L.GeometryUtil.geodesicArea(coords) / 10000;
+    } else {
+      let sum = 0;
+      const n = coords.length;
+      for (let i = 0; i < n; i++) {
+        const j = (i + 1) % n;
+        sum += coords[i].lat * coords[j].lng;
+        sum -= coords[j].lat * coords[i].lng;
+      }
+      const latRad = coords[0].lat * Math.PI / 180;
+      area = Math.abs(sum * 111319.9 * 111319.9 * Math.cos(latRad) / 2) / 10000;
+    }
+
     const newForest = {
       id: Date.now(),
       coords: coords.map(c => [c.lat, c.lng]),
       area: area.toFixed(2),
-      type: forestType
+      type: forestType,
+      analysisYear: new Date().getFullYear()
     };
+
     setSelectedForests(prev => [...prev, newForest]);
   }, [forestType]);
 
-  const handleDeleted = useCallback(() => {
+  const handleDeleted = useCallback((e) => {
     setSelectedForests(forests => forests.slice(0, -1));
-    setSelectedForestIndex(Math.max(0, selectedForests.length - 2));
-  }, [selectedForests.length]);
+    if (selectedForestIndex >= selectedForests.length - 1) {
+      setSelectedForestIndex(Math.max(0, selectedForests.length - 2));
+    }
+  }, [selectedForestIndex, selectedForests.length]);
 
   const styles = {
-<<<<<<< HEAD
-    container: { maxWidth: '1200px', margin: '0 auto', padding: '20px', fontFamily: 'Arial, sans-serif' },
-    header: { textAlign: 'center', marginBottom: '20px', color: '#2c3e50' },
-    controls: { display: 'grid', gridTemplateColumns: 'repeat(auto-fit, minmax(200px, 1fr))', gap: '15px', marginBottom: '20px', padding: '20px', backgroundColor: '#f8f9fa', borderRadius: '8px' },
-    input: { padding: '8px 12px', border: '1px solid #ddd', borderRadius: '4px', fontSize: '14px', width: '100%' },
-    select: { padding: '8px 12px', border: '1px solid #ddd', borderRadius: '4px', fontSize: '14px', width: '100%', backgroundColor: 'white' },
-    label: { display: 'block', marginBottom: '5px', fontWeight: '500', color: '#555' },
-    button: { padding: '10px 20px', backgroundColor: '#007bff', color: 'white', border: 'none', borderRadius: '4px', fontSize: '16px', cursor: 'pointer', marginTop: '20px' },
-    buttonDisabled: { backgroundColor: '#ccc', cursor: 'not-allowed' },
-    authSection: { backgroundColor: '#fff', padding: '20px', borderRadius: '8px', marginBottom: '20px', border: '1px solid #e9ecef' },
-    mapContainer: { height: '600px', marginBottom: '20px', borderRadius: '8px', overflow: 'hidden', boxShadow: '0 2px 4px rgba(0,0,0,0.1)' },
-    chartContainer: { backgroundColor: 'white', padding: '20px', borderRadius: '8px', boxShadow: '0 2px 4px rgba(0,0,0,0.1)', marginBottom: '20px' },
-    forestInfo: { display: 'grid', gridTemplateColumns: 'repeat(auto-fit, minmax(250px, 1fr))', gap: '15px', marginBottom: '20px' },
-    infoCard: { backgroundColor: '#f8f9fa', padding: '15px', borderRadius: '8px', border: '1px solid #e9ecef' },
-    error: { backgroundColor: '#f8d7da', color: '#721c24', padding: '12px 20px', borderRadius: '4px', marginBottom: '20px', border: '1px solid #f5c6cb' },
-    loading: { textAlign: 'center', padding: '40px', fontSize: '18px', color: '#666' },
-    success: { backgroundColor: '#d4edda', color: '#155724', padding: '12px 20px', borderRadius: '4px', marginBottom: '20px', border: '1px solid #c3e6cb' }
-=======
     container: {
       maxWidth: '1200px',
       margin: '0 auto',
@@ -1002,14 +1058,10 @@
       marginBottom: '20px',
       border: '1px solid #ffeaa7'
     }
->>>>>>> 4cc128f3
   };
 
   return (
     <div style={styles.container}>
-<<<<<<< HEAD
-      <h1 style={styles.header}>Forest Biomass Analysis (Summer Months)</h1>
-=======
       <h1 style={styles.header}>Forest Biomass Analysis - Real Sentinel-2 Data Only</h1>
       
       <div style={styles.info}>
@@ -1021,7 +1073,6 @@
         </ul>
         Some dates may have no data available due to these constraints.
       </div>
->>>>>>> 4cc128f3
 
       {error && (
         <div style={styles.error}>
@@ -1029,11 +1080,6 @@
         </div>
       )}
 
-<<<<<<< HEAD
-      {authenticated && (
-        <div style={styles.success}>
-          <strong>Authenticated</strong> - Token expires: {authRef.current.tokenExpiry ? new Date(authRef.current.tokenExpiry).toLocaleTimeString() : 'N/A'}
-=======
       {rateLimitExpiry > Date.now() && (
         <div style={styles.warning}>
           <strong>Rate Limited:</strong> API rate limit reached. Next request allowed in {Math.ceil((rateLimitExpiry - Date.now()) / 1000)} seconds.
@@ -1049,35 +1095,117 @@
             <li>Time remaining: {authRef.current.tokenExpiry && isTokenValid() ? Math.max(0, Math.floor((authRef.current.tokenExpiry - Date.now()) / 1000)) + ' seconds' : 'Expired'}</li>
             <li>API endpoint: sh.dataspace.copernicus.eu/api/v1/statistics</li>
           </ul>
->>>>>>> 4cc128f3
         </div>
       )}
 
       <div style={styles.authSection}>
-        <h3>Copernicus Data Space Authentication</h3>
+        <h3>Copernicus Data Space Configuration</h3>
+        <div style={styles.info}>
+          <strong>OAuth2 Client Credentials Flow:</strong>
+          <ol style={{ margin: '10px 0', paddingLeft: '20px' }}>
+            <li>Register at <a href="https://dataspace.copernicus.eu/" target="_blank" rel="noopener noreferrer">dataspace.copernicus.eu</a></li>
+            <li>Create OAuth2 client (no refresh tokens in client credentials flow)</li>
+            <li>Alternative: Generate token via command line:
+              <pre style={{ backgroundColor: '#f5f5f5', padding: '10px', marginTop: '5px', fontSize: '11px', overflow: 'auto' }}>
+{`curl -d "grant_type=client_credentials&client_id=YOUR_CLIENT_ID&\\
+client_secret=YOUR_CLIENT_SECRET" \\
+-H "Content-Type: application/x-www-form-urlencoded" \\
+-X POST https://identity.dataspace.copernicus.eu/auth/realms/CDSE/\\
+protocol/openid-connect/token`}
+              </pre>
+            </li>
+          </ol>
+        </div>
         <div style={styles.controls}>
           <div>
             <label style={styles.label}>Client ID</label>
-            <input style={styles.input} type="text" value={clientId} onChange={(e) => setClientId(e.target.value)} disabled={authenticated} />
+            <input
+              style={styles.input}
+              type="text"
+              placeholder="Enter your OAuth2 Client ID"
+              value={clientId}
+              onChange={(e) => setClientId(e.target.value)}
+              disabled={authenticated}
+            />
           </div>
           <div>
             <label style={styles.label}>Client Secret</label>
-            <input style={styles.input} type="password" value={clientSecret} onChange={(e) => setClientSecret(e.target.value)} disabled={authenticated} />
+            <input
+              style={styles.input}
+              type="password"
+              placeholder="Enter your OAuth2 Client Secret"
+              value={clientSecret}
+              onChange={(e) => setClientSecret(e.target.value)}
+              disabled={authenticated}
+            />
+          </div>
+          <div>
+            <label style={styles.label}>Access Token (Manual Entry)</label>
+            <input
+              style={styles.input}
+              type="text"
+              placeholder="Paste access token if CORS blocked"
+              onChange={(e) => {
+                if (e.target.value) {
+                  authRef.current.accessToken = e.target.value;
+                  authRef.current.tokenExpiry = Date.now() + (540 * 1000); // 9 minutes
+                  authRef.current.lastAuthTime = Date.now();
+                  setAuthenticated(true);
+                }
+              }}
+              disabled={authenticated}
+            />
           </div>
           <div>
             <label style={styles.label}>Max Cloud Coverage (%)</label>
-            <input style={styles.input} type="number" min="0" max="100" value={cloudCoverage} onChange={(e) => setCloudCoverage(parseInt(e.target.value))} />
+            <input
+              style={styles.input}
+              type="number"
+              min="0"
+              max="100"
+              value={cloudCoverage}
+              onChange={(e) => setCloudCoverage(parseInt(e.target.value))}
+            />
+          </div>
+          <div>
+            <label style={styles.label}>Debug Mode</label>
+            <input
+              type="checkbox"
+              checked={debugMode}
+              onChange={(e) => setDebugMode(e.target.checked)}
+              style={{ width: 'auto', marginTop: '8px' }}
+            />
+            <span style={{ marginLeft: '8px', fontSize: '14px' }}>Enable detailed API logging</span>
           </div>
         </div>
-        <button style={{ ...styles.button, ...(authenticated ? styles.buttonDisabled : {}) }} onClick={authenticateCDSE} disabled={authenticated}>
-          {authenticated ? 'Authenticated' : 'Authenticate'}
+        <button
+          style={{
+            ...styles.button,
+            ...(authenticated ? styles.buttonDisabled : {})
+          }}
+          onClick={authenticateCDSE}
+          disabled={authenticated}
+        >
+          {authenticated ? 'Authenticated' : 'Authenticate with CDSE'}
         </button>
+        {authenticated && (
+          <button
+            style={{ ...styles.button, marginLeft: '10px' }}
+            onClick={reauthenticate}
+          >
+            Re-authenticate
+          </button>
+        )}
       </div>
 
       <div style={styles.controls}>
         <div>
           <label style={styles.label}>Forest Type</label>
-          <select style={styles.select} value={forestType} onChange={(e) => setForestType(e.target.value)}>
+          <select
+            style={styles.select}
+            value={forestType}
+            onChange={(e) => setForestType(e.target.value)}
+          >
             <option value="pine">Pine</option>
             <option value="fir">Fir</option>
             <option value="birch">Birch</option>
@@ -1087,16 +1215,38 @@
       </div>
 
       <div style={styles.mapContainer}>
-        <MapContainer center={[61.086011, 24.065087]} zoom={12} style={{ height: '100%', width: '100%' }} ref={mapRef}>
-          <TileLayer url="https://server.arcgisonline.com/ArcGIS/rest/services/World_Imagery/MapServer/tile/{z}/{y}/{x}" attribution='© Esri' />
+        <MapContainer
+          center={[61.086011, 24.065087]}
+          zoom={12}
+          style={{ height: '100%', width: '100%' }}
+          ref={mapRef}
+        >
+          <TileLayer
+            url="https://server.arcgisonline.com/ArcGIS/rest/services/World_Imagery/MapServer/tile/{z}/{y}/{x}"
+            attribution='&copy; <a href="https://www.esri.com/">Esri</a>'
+          />
+          <TileLayer
+            url="https://services.arcgisonline.com/ArcGIS/rest/services/Reference/World_Boundaries_and_Places/MapServer/tile/{z}/{y}/{x}"
+            attribution='Labels &copy; <a href="https://www.esri.com/">Esri</a>'
+          />
           <FeatureGroup>
-            <DrawControl onCreated={handleCreated} onDeleted={handleDeleted} />
+            <DrawControl
+              onCreated={handleCreated}
+              onDeleted={handleDeleted}
+            />
             {selectedForests.map((forest, idx) => (
               <Polygon
                 key={forest.id}
                 positions={forest.coords}
-                pathOptions={{ color: idx === selectedForestIndex ? '#ff7800' : '#51a351', weight: 3, opacity: 0.8, fillOpacity: 0.3 }}
-                eventHandlers={{ click: () => setSelectedForestIndex(idx) }}
+                pathOptions={{
+                  color: idx === selectedForestIndex ? '#ff7800' : '#51a351',
+                  weight: 3,
+                  opacity: 0.8,
+                  fillOpacity: 0.3
+                }}
+                eventHandlers={{
+                  click: () => setSelectedForestIndex(idx)
+                }}
               />
             ))}
           </FeatureGroup>
@@ -1104,20 +1254,32 @@
       </div>
 
       <button
-        style={{ ...styles.button, ...(loading || selectedForests.length === 0 || !authenticated ? styles.buttonDisabled : {}) }}
+        style={{
+          ...styles.button,
+          ...(loading || selectedForests.length === 0 || !authenticated ? styles.buttonDisabled : {})
+        }}
         onClick={fetchSatelliteData}
         disabled={loading || selectedForests.length === 0 || !authenticated}
       >
-        {loading ? 'Processing...' : 'Analyze Summer Months (2023-Present)'}
+        {loading ? 'Processing Sentinel-2 Data...' : 'Analyze Sentinel-2 Archive (2023-Present)'}
       </button>
 
       {selectedForests.length > 0 && (
         <div style={styles.forestInfo}>
           {selectedForests.map((forest, idx) => (
-            <div key={forest.id} style={{ ...styles.infoCard, border: idx === selectedForestIndex ? '2px solid #ff7800' : '1px solid #e9ecef' }} onClick={() => setSelectedForestIndex(idx)}>
+            <div
+              key={forest.id}
+              style={{
+                ...styles.infoCard,
+                border: idx === selectedForestIndex ? '2px solid #ff7800' : '1px solid #e9ecef',
+                cursor: 'pointer'
+              }}
+              onClick={() => setSelectedForestIndex(idx)}
+            >
               <h3>Forest #{idx + 1}</h3>
               <p><strong>Type:</strong> {forest.type}</p>
               <p><strong>Area:</strong> {forest.area} hectares</p>
+              <p><strong>Data Source:</strong> Sentinel-2 MSI Level-2A</p>
             </div>
           ))}
         </div>
@@ -1125,15 +1287,21 @@
 
       {loading && (
         <div style={styles.loading}>
-          <p>{processingStatus}</p>
+          <p>Processing Sentinel-2 imagery...</p>
+          <p style={{ fontSize: '14px', color: '#999' }}>{processingStatus}</p>
+          {apiStats.totalRequests > 0 && (
+            <div style={{ marginTop: '10px', fontSize: '13px' }}>
+              <p>API Requests: {apiStats.totalRequests}</p>
+              <p>Successful: {apiStats.successfulRequests}</p>
+              <p>Empty Responses: {apiStats.emptyResponses}</p>
+              <p>Errors: {apiStats.errors}</p>
+            </div>
+          )}
         </div>
       )}
 
       {biomassData.length > 0 && (
         <div style={styles.chartContainer}>
-<<<<<<< HEAD
-          <h2>Summer Biomass (June-August)</h2>
-=======
           <h2>Historical Biomass Analysis</h2>
           
           <div style={styles.success}>
@@ -1172,25 +1340,157 @@
             </div>
           </div>
 
->>>>>>> 4cc128f3
           <ResponsiveContainer width="100%" height={400}>
             <LineChart data={biomassData}>
               <CartesianGrid strokeDasharray="3 3" />
-              <XAxis dataKey="date" tick={{ fontSize: 11 }} angle={-45} textAnchor="end" height={70} />
-              <YAxis label={{ value: 'Biomass (tons/ha)', angle: -90, position: 'insideLeft' }} />
-              <Tooltip />
+              <XAxis
+                dataKey="date"
+                tick={{ fontSize: 11 }}
+                angle={-45}
+                textAnchor="end"
+                height={100}
+                interval={Math.floor(biomassData.length / 20)}
+              />
+              <YAxis yAxisId="biomass" orientation="left" label={{ value: 'Biomass (tons/ha)', angle: -90, position: 'insideLeft' }} />
+              <YAxis yAxisId="ndvi" orientation="right" label={{ value: 'NDVI', angle: 90, position: 'insideRight' }} domain={[-0.2, 1]} />
+              <Tooltip
+                content={({ active, payload, label }) => {
+                  if (active && payload && payload.length) {
+                    const data = payload[0].payload;
+                    return (
+                      <div style={{
+                        backgroundColor: 'rgba(255, 255, 255, 0.95)',
+                        border: '1px solid #ccc',
+                        borderRadius: '4px',
+                        padding: '10px',
+                        boxShadow: '0 2px 4px rgba(0,0,0,0.1)'
+                      }}>
+                        <p style={{ margin: '0 0 5px 0', fontWeight: 'bold' }}>{label}</p>
+                        {data.isWinter && (
+                          <p style={{ margin: '2px 0', fontSize: '12px', color: '#0066cc', fontWeight: 'bold' }}>
+                            ❄️ WINTER CONDITIONS
+                          </p>
+                        )}
+                        <p style={{ margin: '2px 0', fontSize: '12px', color: '#51cf66', fontWeight: 'bold' }}>
+                          ✅ REAL SATELLITE DATA
+                        </p>
+                        <p style={{ margin: '2px 0', fontSize: '12px' }}>
+                          NDVI: {data.ndvi.toFixed(3)}
+                        </p>
+                        <p style={{ margin: '2px 0', fontSize: '12px' }}>
+                          Biomass: {data.biomass.toFixed(1)} tons/ha
+                        </p>
+                        {data.biomassMean && (
+                          <p style={{ margin: '2px 0', fontSize: '12px', color: '#ff0000', fontWeight: 'bold' }}>
+                            Annual Mean: {data.biomassMean.toFixed(1)} tons/ha
+                          </p>
+                        )}
+                        <p style={{ margin: '2px 0', fontSize: '12px', color: '#666' }}>
+                          Cloud Cover: {data.cloudCover.toFixed(1)}%
+                        </p>
+                        <p style={{ margin: '2px 0', fontSize: '12px', color: '#666' }}>
+                          Valid Pixels: {(data.validPixelRatio * 100).toFixed(1)}%
+                        </p>
+                        <p style={{ margin: '2px 0', fontSize: '10px', color: '#999' }}>
+                          Source: Sentinel-2 Statistical API
+                        </p>
+                      </div>
+                    );
+                  }
+                  return null;
+                }}
+              />
               <Legend />
-              <Line type="monotone" dataKey="biomass" stroke="#82ca9d" name="Biomass" dot={{ r: 4 }} />
+              <Line
+                yAxisId="biomass"
+                type="monotone"
+                dataKey="biomass"
+                stroke="#82ca9d"
+                name="Scene Biomass"
+                strokeWidth={0}
+                dot={{ r: 4, fill: '#82ca9d' }}
+              />
+              <Line
+                yAxisId="ndvi"
+                type="monotone"
+                dataKey="ndvi"
+                stroke="#8884d8"
+                name="Scene NDVI"
+                strokeWidth={0}
+                dot={{ r: 4, fill: '#8884d8' }}
+              />
+              <Line
+                yAxisId="biomass"
+                type="monotone"
+                dataKey="biomassMean"
+                stroke="#ff0000"
+                name="Annual Mean"
+                strokeWidth={3}
+                dot={false}
+              />
             </LineChart>
           </ResponsiveContainer>
-          <div style={{ marginTop: '20px' }}>
-            <p><strong>Total Observations:</strong> {biomassData.length}</p>
-            <p><strong>Average Biomass:</strong> {(biomassData.reduce((sum, d) => sum + d.biomass, 0) / biomassData.length).toFixed(1)} tons/ha</p>
+
+          <div style={{ marginTop: '20px', padding: '15px', backgroundColor: '#f8f9fa', borderRadius: '4px' }}>
+            <h4>Analysis Summary</h4>
+            <p style={{ fontSize: '14px', margin: '5px 0' }}>
+              Total Observations: {biomassData.length} cloud-free scenes with valid data
+            </p>
+            <p style={{ fontSize: '14px', margin: '5px 0' }}>
+              Data Source: Sentinel-2 Level-2A products via Statistical API
+            </p>
+            <p style={{ fontSize: '14px', margin: '5px 0' }}>
+              Skipped Scenes: {skippedDataCount} (insufficient valid pixels or API errors)
+            </p>
+            <p style={{ fontSize: '14px', margin: '5px 0' }}>
+              Analysis Period: {biomassData[0]?.year} - {biomassData[biomassData.length - 1]?.year}
+            </p>
+            <p style={{ fontSize: '14px', margin: '5px 0' }}>
+              Average NDVI: {(biomassData.reduce((sum, d) => sum + d.ndvi, 0) / biomassData.length).toFixed(3)}
+            </p>
+            <p style={{ fontSize: '14px', margin: '5px 0' }}>
+              Average Biomass: {(biomassData.reduce((sum, d) => sum + d.biomass, 0) / biomassData.length).toFixed(1)} tons/ha
+            </p>
+            <p style={{ fontSize: '14px', margin: '5px 0' }}>
+              Growth Trend: {(() => {
+                // Calculate yearly means for growth trend
+                const startDate = trendStartDate || biomassData[0]?.date;
+                const endDate = trendEndDate || biomassData[biomassData.length - 1]?.date;
+                
+                // Filter data based on date range
+                const filteredData = biomassData.filter(d => 
+                  d.date >= startDate && d.date <= endDate
+                );
+                
+                if (filteredData.length === 0) return 'No data in selected range';
+                
+                // Group by year and calculate means
+                const yearlyMeans = {};
+                filteredData.forEach(d => {
+                  if (!yearlyMeans[d.year]) {
+                    yearlyMeans[d.year] = { sum: 0, count: 0 };
+                  }
+                  yearlyMeans[d.year].sum += d.biomass;
+                  yearlyMeans[d.year].count++;
+                });
+                
+                // Convert to array and sort by year
+                const years = Object.keys(yearlyMeans).sort();
+                if (years.length < 2) return 'Insufficient data for trend';
+                
+                // Calculate mean for first and last year
+                const firstYearMean = yearlyMeans[years[0]].sum / yearlyMeans[years[0]].count;
+                const lastYearMean = yearlyMeans[years[years.length - 1]].sum / yearlyMeans[years[years.length - 1]].count;
+                
+                // Calculate percentage change
+                const trendPercent = ((lastYearMean - firstYearMean) / firstYearMean * 100).toFixed(1);
+                
+                return `${trendPercent}% (${years[0]}-${years[years.length - 1]}, from ${firstYearMean.toFixed(1)} to ${lastYearMean.toFixed(1)} tons/ha)`;
+              })()}
+            </p>
           </div>
         </div>
       )}
-<<<<<<< HEAD
-=======
 
       <div style={styles.info}>
         <h4>Technical Implementation Details</h4>
@@ -1226,7 +1526,6 @@
           </li>
         </ul>
       </div>
->>>>>>> 4cc128f3
     </div>
   );
 };
